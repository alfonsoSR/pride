*cache*
*egg-info*
.DS_Store

# To be removed in the future
tests
doc
<<<<<<< HEAD
src/pride/displacements/old.py
=======
src/pride/displacements/old.py
dev

# Compiled extension modules
*.so
>>>>>>> 9cf29779
<|MERGE_RESOLUTION|>--- conflicted
+++ resolved
@@ -5,12 +5,8 @@
 # To be removed in the future
 tests
 doc
-<<<<<<< HEAD
-src/pride/displacements/old.py
-=======
 src/pride/displacements/old.py
 dev
 
 # Compiled extension modules
-*.so
->>>>>>> 9cf29779
+*.so